--- conflicted
+++ resolved
@@ -304,15 +304,9 @@
     pub fn new(kind: InputKind) -> Self {
         AtomicScores {
             kind,
-<<<<<<< HEAD
             scores: unsafe { mem::transmute(AtomicScores::blank()) },
             percentile_scores: std::sync::Mutex::new(Vec::new()),
             percentiles: vec![0, 25, 50, 75, 90, 100]
-=======
-            scores: unsafe {
-                mem::transmute::<[isize; 4], [AtomicIsize; 4]>(AtomicScores::blank())
-            },
->>>>>>> 02a2fad7
         }
     }
 
